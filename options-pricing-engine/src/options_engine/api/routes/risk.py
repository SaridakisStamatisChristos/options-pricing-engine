"""Risk analytics endpoints."""

from __future__ import annotations

import asyncio
<<<<<<< HEAD

=======
>>>>>>> 3d47df68
from fastapi import APIRouter, Depends, HTTPException, status

from ..dependencies import get_engine
from ..mappers import to_market_data, to_option_contract
from ..schemas.request import PricingRequest
from ..schemas.response import PortfolioGreeksResponse
from ..security import require_permission
from ..services import annotate_results_with_quantity

router = APIRouter(
    prefix="/risk", tags=["risk"], dependencies=[Depends(require_permission("risk:read"))]
)


@router.post("/greeks", response_model=PortfolioGreeksResponse)
async def aggregate_greeks(request: PricingRequest) -> PortfolioGreeksResponse:
    """Aggregate position-level Greeks for the requested contracts."""
<<<<<<< HEAD

=======
>>>>>>> 3d47df68
    if not request.contracts:
        raise HTTPException(status_code=status.HTTP_400_BAD_REQUEST, detail="No contracts provided")

    engine = get_engine()
    contracts = [to_option_contract(contract) for contract in request.contracts]
    market_data = to_market_data(request)

    raw_results = await asyncio.to_thread(
        engine.price_portfolio,
        contracts,
        market_data,
        model_name=request.model.value,
        override_volatility=request.market_data.volatility,
    )
<<<<<<< HEAD
=======

>>>>>>> 3d47df68
    enriched_results = annotate_results_with_quantity(
        raw_results, (contract.quantity for contract in request.contracts)
    )

    totals = engine.calculate_portfolio_greeks(enriched_results)
    return PortfolioGreeksResponse(**totals)<|MERGE_RESOLUTION|>--- conflicted
+++ resolved
@@ -3,10 +3,6 @@
 from __future__ import annotations
 
 import asyncio
-<<<<<<< HEAD
-
-=======
->>>>>>> 3d47df68
 from fastapi import APIRouter, Depends, HTTPException, status
 
 from ..dependencies import get_engine
@@ -24,10 +20,6 @@
 @router.post("/greeks", response_model=PortfolioGreeksResponse)
 async def aggregate_greeks(request: PricingRequest) -> PortfolioGreeksResponse:
     """Aggregate position-level Greeks for the requested contracts."""
-<<<<<<< HEAD
-
-=======
->>>>>>> 3d47df68
     if not request.contracts:
         raise HTTPException(status_code=status.HTTP_400_BAD_REQUEST, detail="No contracts provided")
 
@@ -35,6 +27,7 @@
     contracts = [to_option_contract(contract) for contract in request.contracts]
     market_data = to_market_data(request)
 
+    # Run CPU-bound pricing off the event loop so the API stays responsive
     raw_results = await asyncio.to_thread(
         engine.price_portfolio,
         contracts,
@@ -42,10 +35,7 @@
         model_name=request.model.value,
         override_volatility=request.market_data.volatility,
     )
-<<<<<<< HEAD
-=======
 
->>>>>>> 3d47df68
     enriched_results = annotate_results_with_quantity(
         raw_results, (contract.quantity for contract in request.contracts)
     )
