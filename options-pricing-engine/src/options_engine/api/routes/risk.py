"""Risk analytics endpoints."""

from __future__ import annotations

import asyncio
<<<<<<< HEAD
import logging

=======
>>>>>>> dcddbdc2
from fastapi import APIRouter, Depends, HTTPException, status

from ..dependencies import get_engine
from ..mappers import to_market_data, to_option_contract
from ..schemas.request import PricingRequest
from ..schemas.response import PortfolioGreeksResponse
from ..security import require_permission
from ..services import annotate_results_with_quantity
<<<<<<< HEAD

LOGGER = logging.getLogger(__name__)
=======
>>>>>>> dcddbdc2

router = APIRouter(
    prefix="/risk", tags=["risk"], dependencies=[Depends(require_permission("risk:read"))]
)


@router.post("/greeks", response_model=PortfolioGreeksResponse)
async def aggregate_greeks(request: PricingRequest) -> PortfolioGreeksResponse:
    """Aggregate position-level Greeks for the requested contracts."""
<<<<<<< HEAD

=======
>>>>>>> dcddbdc2
    if not request.contracts:
        raise HTTPException(status_code=status.HTTP_400_BAD_REQUEST, detail="No contracts provided")

    engine = get_engine()
    contracts = [to_option_contract(contract) for contract in request.contracts]
    market_data = to_market_data(request)

<<<<<<< HEAD
    try:
        raw_results = await asyncio.to_thread(
            engine.price_portfolio,
            contracts,
            market_data,
            model_name=request.model.value,
            override_volatility=request.market_data.volatility,
        )
    except ValueError as exc:
        raise HTTPException(status_code=status.HTTP_400_BAD_REQUEST, detail=str(exc)) from exc
    except RuntimeError as exc:
        LOGGER.exception("Pricing engine unavailable", exc_info=exc)
        raise HTTPException(
            status_code=status.HTTP_503_SERVICE_UNAVAILABLE,
            detail="Pricing engine unavailable",
        ) from exc

    try:
        enriched_results = annotate_results_with_quantity(
            raw_results, (contract.quantity for contract in request.contracts)
        )
    except ValueError as exc:
        raise HTTPException(status_code=status.HTTP_400_BAD_REQUEST, detail=str(exc)) from exc
=======
    # Run CPU-bound pricing off the event loop so the API stays responsive
    raw_results = await asyncio.to_thread(
        engine.price_portfolio,
        contracts,
        market_data,
        model_name=request.model.value,
        override_volatility=request.market_data.volatility,
    )

    enriched_results = annotate_results_with_quantity(
        raw_results, (contract.quantity for contract in request.contracts)
    )
>>>>>>> dcddbdc2

    totals = engine.calculate_portfolio_greeks(enriched_results)
    return PortfolioGreeksResponse(**totals)<|MERGE_RESOLUTION|>--- conflicted
+++ resolved
@@ -1,54 +1,130 @@
-"""Risk analytics endpoints."""
+"""Pricing endpoints."""
 
 from __future__ import annotations
 
 import asyncio
-<<<<<<< HEAD
 import logging
-
-=======
->>>>>>> dcddbdc2
-from fastapi import APIRouter, Depends, HTTPException, status
+import time
+from typing import Optional
+
+from fastapi import APIRouter, BackgroundTasks, Depends, HTTPException, status
 
 from ..dependencies import get_engine
 from ..mappers import to_market_data, to_option_contract
 from ..schemas.request import PricingRequest
-from ..schemas.response import PortfolioGreeksResponse
+from ..schemas.response import PricingBatchResponse
 from ..security import require_permission
-from ..services import annotate_results_with_quantity
-<<<<<<< HEAD
+from ..services import annotate_results_with_quantity, enrich_pricing_result
 
 LOGGER = logging.getLogger(__name__)
-=======
->>>>>>> dcddbdc2
-
-router = APIRouter(
-    prefix="/risk", tags=["risk"], dependencies=[Depends(require_permission("risk:read"))]
+router = APIRouter(prefix="/pricing", tags=["pricing"])
+engine = get_engine()
+
+
+# ------------------------
+# Validation helpers
+# ------------------------
+def _err(detail: str) -> HTTPException:
+    return HTTPException(status_code=status.HTTP_400_BAD_REQUEST, detail=detail)
+
+
+def _validate_numeric(
+    name: str,
+    value: Optional[float],
+    *,
+    gt: Optional[float] = None,
+    ge: Optional[float] = None,
+    lt: Optional[float] = None,
+    le: Optional[float] = None,
+) -> None:
+    if value is None:
+        raise _err(f"Missing required field: {name}")
+    try:
+        x = float(value)
+    except (TypeError, ValueError):
+        raise _err(f"{name} must be a number")
+    if gt is not None and not (x > gt):
+        raise _err(f"{name} must be > {gt}")
+    if ge is not None and not (x >= ge):
+        raise _err(f"{name} must be ≥ {ge}")
+    if lt is not None and not (x < lt):
+        raise _err(f"{name} must be < {lt}")
+    if le is not None and not (x <= le):
+        raise _err(f"{name} must be ≤ {le}")
+
+
+def _validate_request_common(req: PricingRequest) -> None:
+    # Market data sanity checks
+    md = getattr(req, "market_data", None)
+    if md is None:
+        raise _err("Missing market_data")
+
+    # Conservative ranges; adjust if your domain allows wider inputs
+    _validate_numeric("market_data.spot_price", getattr(md, "spot_price", None), gt=0.0)
+    vol = getattr(md, "volatility", None)
+    if vol is not None:
+        # Allow 0 ≤ vol ≤ 5.0 (i.e., 0%–500% annualized) — wide but finite
+        _validate_numeric("market_data.volatility", vol, ge=0.0, le=5.0)
+
+    # Contracts list present?
+    if not req.contracts:
+        raise _err("No contracts provided")
+
+    # Per-contract checks
+    for i, c in enumerate(req.contracts):
+        prefix = f"contracts[{i}]"
+        _validate_numeric(f"{prefix}.strike", getattr(c, "strike", None), gt=0.0)
+
+        qty = getattr(c, "quantity", None)
+        if qty is None:
+            raise _err(f"{prefix}.quantity is required")
+        # Ensure integer-ish and ≥1
+        try:
+            q = int(qty)
+        except (TypeError, ValueError):
+            raise _err(f"{prefix}.quantity must be an integer ≥ 1")
+        if q < 1:
+            raise _err(f"{prefix}.quantity must be ≥ 1")
+
+
+# ------------------------
+# Logging helpers
+# ------------------------
+def _log_single_pricing(contract_id: str) -> None:
+    LOGGER.info("Priced %s", contract_id)
+
+
+def _log_batch_pricing(count: int) -> None:
+    LOGGER.info("Priced %d contracts", count)
+
+
+# ------------------------
+# Endpoints
+# ------------------------
+@router.post(
+    "/single",
+    response_model=PricingBatchResponse,
+    dependencies=[Depends(require_permission("pricing:read"))],
 )
-
-
-@router.post("/greeks", response_model=PortfolioGreeksResponse)
-async def aggregate_greeks(request: PricingRequest) -> PortfolioGreeksResponse:
-    """Aggregate position-level Greeks for the requested contracts."""
-<<<<<<< HEAD
-
-=======
->>>>>>> dcddbdc2
-    if not request.contracts:
-        raise HTTPException(status_code=status.HTTP_400_BAD_REQUEST, detail="No contracts provided")
-
-    engine = get_engine()
-    contracts = [to_option_contract(contract) for contract in request.contracts]
+async def single(
+    request: PricingRequest, background_tasks: BackgroundTasks
+) -> PricingBatchResponse:
+    _validate_request_common(request)
+    if len(request.contracts) != 1:
+        raise _err("Single pricing endpoint expects exactly one contract")
+
+    domain_contract = to_option_contract(request.contracts[0])
     market_data = to_market_data(request)
-
-<<<<<<< HEAD
-    try:
-        raw_results = await asyncio.to_thread(
-            engine.price_portfolio,
-            contracts,
+    override_volatility = request.market_data.volatility
+
+    start = time.perf_counter()
+    try:
+        result = await asyncio.to_thread(
+            engine.price_option,
+            domain_contract,
             market_data,
             model_name=request.model.value,
-            override_volatility=request.market_data.volatility,
+            override_volatility=override_volatility,
         )
     except ValueError as exc:
         raise HTTPException(status_code=status.HTTP_400_BAD_REQUEST, detail=str(exc)) from exc
@@ -59,26 +135,85 @@
             detail="Pricing engine unavailable",
         ) from exc
 
+    enriched_result = enrich_pricing_result(result, request.contracts[0].quantity)
+    duration_ms = (time.perf_counter() - start) * 1000.0
+    background_tasks.add_task(_log_single_pricing, enriched_result["contract_id"])
+
+    options_per_second = 1000.0 / duration_ms if duration_ms > 0 else float("inf")
+    try:
+        portfolio_greeks = (
+            engine.calculate_portfolio_greeks([enriched_result])
+            if request.calculate_greeks
+            else None
+        )
+    except Exception as exc:
+        LOGGER.exception("Portfolio greeks calculation failed", exc_info=exc)
+        # Non-fatal: proceed without portfolio greeks
+        portfolio_greeks = None
+
+    return PricingBatchResponse(
+        results=[enriched_result],
+        total_computation_time_ms=duration_ms,
+        options_per_second=options_per_second,
+        portfolio_greeks=portfolio_greeks,
+    )
+
+
+@router.post(
+    "/batch",
+    response_model=PricingBatchResponse,
+    dependencies=[Depends(require_permission("pricing:read"))],
+)
+async def batch(request: PricingRequest, background_tasks: BackgroundTasks) -> PricingBatchResponse:
+    _validate_request_common(request)
+
+    contracts = [to_option_contract(contract) for contract in request.contracts]
+    market_data = to_market_data(request)
+    override_volatility = request.market_data.volatility
+
+    start = time.perf_counter()
+    try:
+        raw_results = await asyncio.to_thread(
+            engine.price_portfolio,
+            contracts,
+            market_data,
+            model_name=request.model.value,
+            override_volatility=override_volatility,
+        )
+    except ValueError as exc:
+        raise HTTPException(status_code=status.HTTP_400_BAD_REQUEST, detail=str(exc)) from exc
+    except RuntimeError as exc:
+        LOGGER.exception("Pricing engine unavailable", exc_info=exc)
+        raise HTTPException(
+            status_code=status.HTTP_503_SERVICE_UNAVAILABLE,
+            detail="Pricing engine unavailable",
+        ) from exc
+
     try:
         enriched_results = annotate_results_with_quantity(
             raw_results, (contract.quantity for contract in request.contracts)
         )
     except ValueError as exc:
         raise HTTPException(status_code=status.HTTP_400_BAD_REQUEST, detail=str(exc)) from exc
-=======
-    # Run CPU-bound pricing off the event loop so the API stays responsive
-    raw_results = await asyncio.to_thread(
-        engine.price_portfolio,
-        contracts,
-        market_data,
-        model_name=request.model.value,
-        override_volatility=request.market_data.volatility,
+
+    duration_ms = (time.perf_counter() - start) * 1000.0
+    options_per_second = (
+        len(enriched_results) / (duration_ms / 1000.0) if duration_ms > 0 else float("inf")
     )
 
-    enriched_results = annotate_results_with_quantity(
-        raw_results, (contract.quantity for contract in request.contracts)
-    )
->>>>>>> dcddbdc2
-
-    totals = engine.calculate_portfolio_greeks(enriched_results)
-    return PortfolioGreeksResponse(**totals)+    try:
+        portfolio_greeks = (
+            engine.calculate_portfolio_greeks(enriched_results) if request.calculate_greeks else None
+        )
+    except Exception as exc:
+        LOGGER.exception("Portfolio greeks calculation failed", exc_info=exc)
+        portfolio_greeks = None
+
+    background_tasks.add_task(_log_batch_pricing, len(enriched_results))
+
+    return PricingBatchResponse(
+        results=list(enriched_results),
+        total_computation_time_ms=duration_ms,
+        options_per_second=options_per_second,
+        portfolio_greeks=portfolio_greeks,
+    )