"""OpenID Connect helpers for verifying JWT access tokens."""

from __future__ import annotations

import logging
import threading
import time
from dataclasses import dataclass
from typing import Any, Callable, Dict, Iterable, Mapping, MutableMapping, Tuple

from jose import JWTError, jwt
<<<<<<< HEAD
from jose.exceptions import ExpiredSignatureError, JWTClaimsError
=======
>>>>>>> e2262c6f

try:  # pragma: no cover - httpx optional in offline tests
    import httpx
except ModuleNotFoundError:  # pragma: no cover
    httpx = None  # type: ignore[assignment]
    import json
    from urllib.request import urlopen

CLOCK_SKEW_SECONDS = 60
_REFRESH_INTERVAL_SECONDS = 300
_GRACE_REFRESH_SECONDS = 60

logger = logging.getLogger(__name__)

_JWKSFetcher = Callable[[str], Mapping[str, Any]]


class JWKSUnavailableError(RuntimeError):
    """Raised when signing keys cannot be fetched and none are cached."""


class OIDCUnavailableError(RuntimeError):
    """Raised when OIDC verification cannot be performed due to key outages."""


<<<<<<< HEAD
class DevelopmentSignatureError(JWTError):
    """Raised when development JWT signatures cannot be verified."""


=======
>>>>>>> e2262c6f
def _fetch_jwks(url: str) -> Mapping[str, Any]:
    """Fetch the JWKS document from the configured authority."""
    if httpx is not None:
        with httpx.Client(timeout=5.0) as client:
            response = client.get(url)
            response.raise_for_status()
            data = response.json()
    else:  # pragma: no cover - fallback for environments without httpx
        with urlopen(url, timeout=5.0) as response:
            data = json.loads(response.read().decode())
    if not isinstance(data, Mapping) or "keys" not in data:
        raise RuntimeError("OIDC JWKS document missing 'keys' field")
    return data


@dataclass(slots=True)
class OIDCClaims:
    """Subset of token claims relevant for downstream consumers."""
    subject: str
    scopes: frozenset[str]
    claims: Mapping[str, Any]
    kid: str


class JWKSCache:
    """Thread-safe cache of signing keys supporting rotation."""

    def __init__(
        self,
        jwks_url: str,
        *,
        refresh_interval_seconds: int = _REFRESH_INTERVAL_SECONDS,
        fetcher: _JWKSFetcher | None = None,
    ) -> None:
        self._jwks_url = jwks_url
        self._refresh_interval_seconds = max(1, refresh_interval_seconds)
        self._fetcher = fetcher or _fetch_jwks
        self._lock = threading.RLock()
        self._current_keys: Dict[str, Mapping[str, Any]] = {}
        self._previous_keys: Dict[str, Mapping[str, Any]] = {}
        self._next_refresh: float = 0.0

    def reset(self) -> None:
        """Force the cache to reload keys on next access."""
        with self._lock:
            self._next_refresh = 0.0
            self._current_keys = {}
            self._previous_keys = {}

    def _refresh_locked(self) -> None:
        try:
            payload = self._fetcher(self._jwks_url)
        except Exception as exc:  # pragma: no cover - network failures are environment specific
            if not self._current_keys:
                raise JWKSUnavailableError("JWKS signing keys are unavailable") from exc
            logger.warning(
                "Failed to refresh JWKS keys; continuing with cached keys",
                exc_info=exc,
            )
            grace = min(self._refresh_interval_seconds, _GRACE_REFRESH_SECONDS)
            self._next_refresh = time.monotonic() + grace
            return

        keys = payload.get("keys", [])
        if not isinstance(keys, Iterable):
            raise RuntimeError("OIDC JWKS payload invalid")

        parsed: Dict[str, Mapping[str, Any]] = {}
        for entry in keys:
            if not isinstance(entry, MutableMapping):
                continue
            kid = entry.get("kid")
            if isinstance(kid, str) and kid:
                parsed[kid] = dict(entry)

        if not parsed:
            raise RuntimeError("OIDC JWKS payload did not contain any signing keys")

        self._previous_keys = self._current_keys
        self._current_keys = parsed
        self._next_refresh = time.monotonic() + self._refresh_interval_seconds

    def _ensure_keys_locked(self) -> None:
        now = time.monotonic()
        if now >= self._next_refresh or not self._current_keys:
            self._refresh_locked()

    def get_key(self, kid: str) -> Mapping[str, Any]:
        """Return the signing key for the supplied key identifier."""
        if not kid:
            raise KeyError("kid must be provided")

        with self._lock:
            self._ensure_keys_locked()
            key = self._current_keys.get(kid)
            if key is not None:
                return key

            # Key not found; refresh to pick up rotations, then check CURRENT first.
            self._refresh_locked()
            key = self._current_keys.get(kid)
            if key is not None:
                return key

            # During rollouts, some providers serve both old/new sets; try PREVIOUS as a grace.
            key = self._previous_keys.get(kid)
            if key is not None:
                return key

        raise KeyError(f"Unknown signing key: {kid}")


class OIDCAuthenticator:
    """Validate JWT access tokens issued by an OpenID Connect provider."""

    # Conservative default allow-list; narrow to your IdP if possible (e.g., {"RS256"}).
    _ALLOWED_ALGS = frozenset({"RS256", "RS384", "RS512", "ES256", "ES384", "ES512"})

    def __init__(
        self,
        *,
        issuer: str,
        audience: str,
        jwks_cache: JWKSCache,
        clock_skew_seconds: int = CLOCK_SKEW_SECONDS,
    ) -> None:
        if not issuer:
            raise ValueError("issuer must be provided")
        if not audience:
            raise ValueError("audience must be provided")
        self._issuer = issuer
        self._audience = audience
        self._jwks_cache = jwks_cache
        self._clock_skew_seconds = max(0, clock_skew_seconds)

    def decode(self, token: str) -> OIDCClaims:
        """Decode and validate the supplied JWT access token."""
        if not token:
            raise JWTError("Token must not be empty")

        header = jwt.get_unverified_header(token)
        kid = header.get("kid")
        if not isinstance(kid, str) or not kid:
            raise JWTError("Token missing 'kid' header")

        # Fetch key by kid, then decide algorithm from the KEY (not untrusted header).
        try:
            key = self._jwks_cache.get_key(kid)
        except JWKSUnavailableError as exc:
            raise OIDCUnavailableError("JWKS signing keys are unavailable") from exc
        key_alg = key.get("alg")
        if not isinstance(key_alg, str) or key_alg not in self._ALLOWED_ALGS:
            # Some JWKS omit 'alg' per key; default by kty conservatively.
            kty = key.get("kty")
            if kty == "RSA":
                key_alg = "RS256"
            elif kty == "EC":
                key_alg = "ES256"
            else:
                raise JWTError("Unsupported or unknown key algorithm")

        # jose options: explicit verify/require flags (leeway is a top-level arg to decode)
        options = {
            "verify_signature": True,
            "verify_aud": True,
            "verify_exp": True,
            "verify_nbf": True,
            "verify_iat": True,
            "require_exp": True,
            "require_iat": True,
            "require_nbf": True,
            "leeway": self._clock_skew_seconds,
        }

        def _do_decode() -> Mapping[str, Any]:
            return jwt.decode(
                token,
                key,
                algorithms=[key_alg],
                audience=self._audience,
                issuer=self._issuer,
                options=options,
            )

        try:
            claims = _do_decode()
        except JWTError:
            # Attempt a forced refresh in case the JWKS rotated between requests.
            self._jwks_cache.reset()
            try:
                key = self._jwks_cache.get_key(kid)
            except JWKSUnavailableError as exc:  # pragma: no cover - exercised in integration tests
                raise OIDCUnavailableError("JWKS signing keys are unavailable") from exc
            key_alg2 = key.get("alg") or key_alg
            claims = jwt.decode(
                token,
                key,
                algorithms=[key_alg2],
                audience=self._audience,
                issuer=self._issuer,
                options=options,
            )

        subject = claims.get("sub")
        if not isinstance(subject, str) or not subject:
            raise JWTError("Token missing 'sub' claim")

        scopes = _extract_scopes(claims)
        return OIDCClaims(subject=subject, scopes=scopes, claims=claims, kid=kid)


class DevelopmentJWTAuthenticator:
    """Validate HMAC-signed JWTs for non-production development flows."""

    _ALLOWED_ALGS = ("HS256",)

    def __init__(
        self,
        *,
        secrets: Tuple[bytes, ...],
        issuer: str,
        audience: str,
        clock_skew_seconds: int = CLOCK_SKEW_SECONDS,
    ) -> None:
        if not secrets:
            raise ValueError("at least one development secret must be provided")
        if not issuer:
            raise ValueError("issuer must be provided for development tokens")
        if not audience:
            raise ValueError("audience must be provided for development tokens")

        normalized: Tuple[bytes, ...] = tuple(
            secret if isinstance(secret, bytes) else secret.encode("utf-8") for secret in secrets
        )
        for index, secret in enumerate(normalized):
            if len(secret) < 32:
                raise ValueError(
                    "development JWT secrets must be at least 32 bytes long"
                    f" (secret #{index + 1})"
                )
        self._secrets = normalized
        self._issuer = issuer
        self._audience = audience
        self._clock_skew_seconds = max(0, clock_skew_seconds)

    def decode(self, token: str) -> OIDCClaims:
        if not token:
            raise JWTError("Token must not be empty")

        header = jwt.get_unverified_header(token)
        kid_raw = header.get("kid")
        kid = kid_raw if isinstance(kid_raw, str) and kid_raw else "development"

        options: Dict[str, Any] = {
            "verify_signature": True,
            "verify_exp": True,
            "verify_nbf": True,
            "verify_iat": True,
            "require_exp": True,
            "require_iat": True,
            "require_nbf": True,
            "verify_aud": True,
            "require_aud": True,
            "leeway": self._clock_skew_seconds,
        }

        kwargs: Dict[str, Any] = {
            "options": options,
            "algorithms": list(self._ALLOWED_ALGS),
            "audience": self._audience,
            "issuer": self._issuer,
        }

        last_error: JWTError | None = None
        for secret in self._secrets:
            try:
                claims = jwt.decode(token, secret, **kwargs)
            except JWTError as exc:
                last_error = exc
                continue
            subject = claims.get("sub")
            if not isinstance(subject, str) or not subject:
                raise JWTError("Token missing 'sub' claim")
            scopes = _extract_scopes(claims)
            return OIDCClaims(subject=subject, scopes=scopes, claims=claims, kid=kid)

        if last_error is not None:
            if isinstance(last_error, (ExpiredSignatureError, JWTClaimsError)):
                raise last_error
            raise DevelopmentSignatureError("Development token signature verification failed") from last_error
        raise DevelopmentSignatureError("Token could not be verified with development secrets")


def _extract_scopes(claims: Mapping[str, Any]) -> frozenset[str]:
    raw_scope = claims.get("scope")
    if isinstance(raw_scope, str):
        parts = raw_scope.split()
    elif isinstance(raw_scope, Iterable):
        parts = [str(item) for item in raw_scope]
    else:
        raw_scope = claims.get("scp")
        if isinstance(raw_scope, str):
            parts = raw_scope.split()
        elif isinstance(raw_scope, Iterable):
            parts = [str(item) for item in raw_scope]
        else:
            parts = []
    return frozenset(scope for scope in parts if scope)


__all__ = [
    "CLOCK_SKEW_SECONDS",
    "DevelopmentJWTAuthenticator",
    "DevelopmentSignatureError",
    "OIDCAuthenticator",
    "OIDCClaims",
    "JWKSCache",
    "JWKSUnavailableError",
    "OIDCUnavailableError",
]
<|MERGE_RESOLUTION|>--- conflicted
+++ resolved
@@ -9,10 +9,7 @@
 from typing import Any, Callable, Dict, Iterable, Mapping, MutableMapping, Tuple
 
 from jose import JWTError, jwt
-<<<<<<< HEAD
 from jose.exceptions import ExpiredSignatureError, JWTClaimsError
-=======
->>>>>>> e2262c6f
 
 try:  # pragma: no cover - httpx optional in offline tests
     import httpx
@@ -38,13 +35,10 @@
     """Raised when OIDC verification cannot be performed due to key outages."""
 
 
-<<<<<<< HEAD
 class DevelopmentSignatureError(JWTError):
     """Raised when development JWT signatures cannot be verified."""
 
 
-=======
->>>>>>> e2262c6f
 def _fetch_jwks(url: str) -> Mapping[str, Any]:
     """Fetch the JWKS document from the configured authority."""
     if httpx is not None:
@@ -206,7 +200,7 @@
             else:
                 raise JWTError("Unsupported or unknown key algorithm")
 
-        # jose options: explicit verify/require flags (leeway is a top-level arg to decode)
+        # jose options: explicit verify/require flags (leeway sits inside options per test expectations)
         options = {
             "verify_signature": True,
             "verify_aud": True,
@@ -364,4 +358,4 @@
     "JWKSCache",
     "JWKSUnavailableError",
     "OIDCUnavailableError",
-]
+]