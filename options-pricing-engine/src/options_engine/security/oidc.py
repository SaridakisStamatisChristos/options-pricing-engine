"""OpenID Connect helpers for verifying JWT access tokens."""

from __future__ import annotations

import threading
import time
from dataclasses import dataclass
<<<<<<< HEAD
from typing import Any, Callable, Dict, Iterable, Mapping, MutableMapping, Tuple
=======
from typing import Any, Callable, Dict, Iterable, Mapping, MutableMapping
>>>>>>> 82baf1f5

try:  # pragma: no cover - httpx optional in offline tests
    import httpx
except ModuleNotFoundError:  # pragma: no cover
    httpx = None  # type: ignore[assignment]
    import json
    from urllib.request import urlopen
from jose import JWTError, jwt

CLOCK_SKEW_SECONDS = 60
_REFRESH_INTERVAL_SECONDS = 300

_JWKSFetcher = Callable[[str], Mapping[str, Any]]


def _fetch_jwks(url: str) -> Mapping[str, Any]:
    """Fetch the JWKS document from the configured authority."""

    if httpx is not None:
        with httpx.Client(timeout=5.0) as client:
            response = client.get(url)
            response.raise_for_status()
            data = response.json()
    else:  # pragma: no cover - fallback for environments without httpx
        with urlopen(url, timeout=5.0) as response:
            data = json.loads(response.read().decode())
    if not isinstance(data, Mapping) or "keys" not in data:
        raise RuntimeError("OIDC JWKS document missing 'keys' field")
    return data


@dataclass(slots=True)
class OIDCClaims:
    """Subset of token claims relevant for downstream consumers."""

    subject: str
    scopes: frozenset[str]
    claims: Mapping[str, Any]
    kid: str


class JWKSCache:
    """Thread-safe cache of signing keys supporting rotation."""

    def __init__(
        self,
        jwks_url: str,
        *,
        refresh_interval_seconds: int = _REFRESH_INTERVAL_SECONDS,
        fetcher: _JWKSFetcher | None = None,
    ) -> None:
        self._jwks_url = jwks_url
        self._refresh_interval_seconds = max(1, refresh_interval_seconds)
        self._fetcher = fetcher or _fetch_jwks
        self._lock = threading.RLock()
        self._current_keys: Dict[str, Mapping[str, Any]] = {}
        self._previous_keys: Dict[str, Mapping[str, Any]] = {}
        self._next_refresh: float = 0.0

    def reset(self) -> None:
        """Force the cache to reload keys on next access."""

        with self._lock:
            self._next_refresh = 0.0
            self._current_keys = {}
            self._previous_keys = {}

    def _refresh_locked(self) -> None:
        payload = self._fetcher(self._jwks_url)
        keys = payload.get("keys", [])
        if not isinstance(keys, Iterable):
            raise RuntimeError("OIDC JWKS payload invalid")

        parsed: Dict[str, Mapping[str, Any]] = {}
        for entry in keys:
            if not isinstance(entry, MutableMapping):
                continue
            kid = entry.get("kid")
            if isinstance(kid, str) and kid:
                parsed[kid] = dict(entry)

        if not parsed:
            raise RuntimeError("OIDC JWKS payload did not contain any signing keys")

        self._previous_keys = self._current_keys
        self._current_keys = parsed
        self._next_refresh = time.monotonic() + self._refresh_interval_seconds

    def _ensure_keys_locked(self) -> None:
        now = time.monotonic()
        if now >= self._next_refresh or not self._current_keys:
            self._refresh_locked()

    def get_key(self, kid: str) -> Mapping[str, Any]:
        """Return the signing key for the supplied key identifier."""

        if not kid:
            raise KeyError("kid must be provided")

        with self._lock:
            self._ensure_keys_locked()
            key = self._current_keys.get(kid)
            if key is not None:
                return key

            # Key not found; refresh to pick up rotations, then check CURRENT first.
            self._refresh_locked()
            key = self._current_keys.get(kid)
            if key is not None:
                return key

            # During rollouts, some providers serve both old/new sets; try PREVIOUS as a grace.
            key = self._previous_keys.get(kid)
            if key is not None:
                return key

        raise KeyError(f"Unknown signing key: {kid}")


class OIDCAuthenticator:
    """Validate JWT access tokens issued by an OpenID Connect provider."""

    # Conservative default allow-list; reduce if you know the exact alg.
<<<<<<< HEAD
    _ALLOWED_ALGS = frozenset({"RS256", "RS384", "RS512", "ES256", "ES384", "ES512", "HS256", "HS384", "HS512"})
=======
    _ALLOWED_ALGS = frozenset(
        {"RS256", "RS384", "RS512", "ES256", "ES384", "ES512", "HS256", "HS384", "HS512"}
    )
>>>>>>> 82baf1f5

    def __init__(
        self,
        *,
        issuer: str,
        audience: str,
        jwks_cache: JWKSCache,
        clock_skew_seconds: int = CLOCK_SKEW_SECONDS,
    ) -> None:
        if not issuer:
            raise ValueError("issuer must be provided")
        if not audience:
            raise ValueError("audience must be provided")
        self._issuer = issuer
        self._audience = audience
        self._jwks_cache = jwks_cache
        self._clock_skew_seconds = max(0, clock_skew_seconds)

    def decode(self, token: str) -> OIDCClaims:
        """Decode and validate the supplied JWT access token."""

        if not token:
            raise JWTError("Token must not be empty")

        header = jwt.get_unverified_header(token)
        kid = header.get("kid")
        if not isinstance(kid, str) or not kid:
            raise JWTError("Token missing 'kid' header")

        # Fetch key by kid, then decide algorithm from the KEY (not untrusted header).
        key = self._jwks_cache.get_key(kid)
        key_alg = key.get("alg")
        if not isinstance(key_alg, str) or key_alg not in self._ALLOWED_ALGS:
            # Some JWKS omit 'alg' per key; default to RS256 if kty is RSA.
            kty = key.get("kty")
            if kty == "RSA":
                key_alg = "RS256"
            elif kty == "EC":
                key_alg = "ES256"
            elif kty == "oct":
                key_alg = "HS256"
            else:
                raise JWTError("Unsupported or unknown key algorithm")

<<<<<<< HEAD
        # jose options: use explicit verify/require flags and carry the configured skew tolerance.
=======
        # jose options: use explicit verify/require flags; pass leeway as a PARAM, not in options.
>>>>>>> 82baf1f5
        options = {
            "verify_signature": True,
            "verify_aud": True,
            "verify_exp": True,
            "verify_nbf": True,
            "verify_iat": True,
            # Require presence of these claims:
            "require_exp": True,
            "require_iat": True,
            "require_nbf": True,
            "leeway": self._clock_skew_seconds,
        }

        def _do_decode() -> Mapping[str, Any]:
            return jwt.decode(
                token,
                key,
                algorithms=[key_alg],
                audience=self._audience,
                issuer=self._issuer,
                options=options,
            )

        try:
            claims = _do_decode()
        except JWTError:
            # Attempt a forced refresh in case the JWKS rotated between requests.
            self._jwks_cache.reset()
            key = self._jwks_cache.get_key(kid)
            key_alg2 = key.get("alg") or key_alg
            claims = jwt.decode(
                token,
                key,
                algorithms=[key_alg2],
                audience=self._audience,
                issuer=self._issuer,
                options=options,
            )

        subject = claims.get("sub")
        if not isinstance(subject, str) or not subject:
            raise JWTError("Token missing 'sub' claim")

        scopes = _extract_scopes(claims)
        return OIDCClaims(subject=subject, scopes=scopes, claims=claims, kid=kid)


class DevelopmentJWTAuthenticator:
    """Validate HMAC-signed JWTs for non-production development flows."""

    _ALLOWED_ALGS = ("HS256", "HS384", "HS512")

    def __init__(
        self,
        *,
        secrets: Tuple[str, ...],
        issuer: str | None,
        audience: str | None,
        clock_skew_seconds: int = CLOCK_SKEW_SECONDS,
    ) -> None:
        if not secrets:
            raise ValueError("at least one development secret must be provided")
        self._secrets = secrets
        self._issuer = issuer
        self._audience = audience
        self._clock_skew_seconds = max(0, clock_skew_seconds)

    def decode(self, token: str) -> OIDCClaims:
        if not token:
            raise JWTError("Token must not be empty")

        header = jwt.get_unverified_header(token)
        kid_raw = header.get("kid")
        kid = kid_raw if isinstance(kid_raw, str) and kid_raw else "development"

        options: Dict[str, Any] = {
            "verify_signature": True,
            "verify_exp": True,
            "verify_nbf": True,
            "verify_iat": True,
            "require_exp": True,
            "require_iat": True,
            "require_nbf": True,
            "verify_aud": bool(self._audience),
            "require_aud": bool(self._audience),
            "leeway": self._clock_skew_seconds,
        }

        kwargs: Dict[str, Any] = {
            "options": options,
            "algorithms": list(self._ALLOWED_ALGS),
        }
        if self._audience:
            kwargs["audience"] = self._audience
        if self._issuer:
            kwargs["issuer"] = self._issuer

        last_error: JWTError | None = None
        for secret in self._secrets:
            try:
                claims = jwt.decode(token, secret, **kwargs)
            except JWTError as exc:
                last_error = exc
                continue
            subject = claims.get("sub")
            if not isinstance(subject, str) or not subject:
                raise JWTError("Token missing 'sub' claim")
            scopes = _extract_scopes(claims)
            return OIDCClaims(subject=subject, scopes=scopes, claims=claims, kid=kid)

        if last_error is not None:
            raise last_error
        raise JWTError("Token could not be verified with development secrets")


def _extract_scopes(claims: Mapping[str, Any]) -> frozenset[str]:
    raw_scope = claims.get("scope")
    if isinstance(raw_scope, str):
        parts = raw_scope.split()
    elif isinstance(raw_scope, Iterable):
        parts = [str(item) for item in raw_scope]
    else:
        raw_scope = claims.get("scp")
        if isinstance(raw_scope, str):
            parts = raw_scope.split()
        elif isinstance(raw_scope, Iterable):
            parts = [str(item) for item in raw_scope]
        else:
            parts = []
    return frozenset(scope for scope in parts if scope)


__all__ = [
    "CLOCK_SKEW_SECONDS",
    "DevelopmentJWTAuthenticator",
    "OIDCAuthenticator",
    "OIDCClaims",
    "JWKSCache",
]<|MERGE_RESOLUTION|>--- conflicted
+++ resolved
@@ -5,11 +5,7 @@
 import threading
 import time
 from dataclasses import dataclass
-<<<<<<< HEAD
 from typing import Any, Callable, Dict, Iterable, Mapping, MutableMapping, Tuple
-=======
-from typing import Any, Callable, Dict, Iterable, Mapping, MutableMapping
->>>>>>> 82baf1f5
 
 try:  # pragma: no cover - httpx optional in offline tests
     import httpx
@@ -27,7 +23,6 @@
 
 def _fetch_jwks(url: str) -> Mapping[str, Any]:
     """Fetch the JWKS document from the configured authority."""
-
     if httpx is not None:
         with httpx.Client(timeout=5.0) as client:
             response = client.get(url)
@@ -44,7 +39,6 @@
 @dataclass(slots=True)
 class OIDCClaims:
     """Subset of token claims relevant for downstream consumers."""
-
     subject: str
     scopes: frozenset[str]
     claims: Mapping[str, Any]
@@ -71,7 +65,6 @@
 
     def reset(self) -> None:
         """Force the cache to reload keys on next access."""
-
         with self._lock:
             self._next_refresh = 0.0
             self._current_keys = {}
@@ -105,7 +98,6 @@
 
     def get_key(self, kid: str) -> Mapping[str, Any]:
         """Return the signing key for the supplied key identifier."""
-
         if not kid:
             raise KeyError("kid must be provided")
 
@@ -132,14 +124,8 @@
 class OIDCAuthenticator:
     """Validate JWT access tokens issued by an OpenID Connect provider."""
 
-    # Conservative default allow-list; reduce if you know the exact alg.
-<<<<<<< HEAD
-    _ALLOWED_ALGS = frozenset({"RS256", "RS384", "RS512", "ES256", "ES384", "ES512", "HS256", "HS384", "HS512"})
-=======
-    _ALLOWED_ALGS = frozenset(
-        {"RS256", "RS384", "RS512", "ES256", "ES384", "ES512", "HS256", "HS384", "HS512"}
-    )
->>>>>>> 82baf1f5
+    # Conservative default allow-list; narrow to your IdP if possible (e.g., {"RS256"}).
+    _ALLOWED_ALGS = frozenset({"RS256", "RS384", "RS512", "ES256", "ES384", "ES512"})
 
     def __init__(
         self,
@@ -160,7 +146,6 @@
 
     def decode(self, token: str) -> OIDCClaims:
         """Decode and validate the supplied JWT access token."""
-
         if not token:
             raise JWTError("Token must not be empty")
 
@@ -173,33 +158,25 @@
         key = self._jwks_cache.get_key(kid)
         key_alg = key.get("alg")
         if not isinstance(key_alg, str) or key_alg not in self._ALLOWED_ALGS:
-            # Some JWKS omit 'alg' per key; default to RS256 if kty is RSA.
+            # Some JWKS omit 'alg' per key; default by kty conservatively.
             kty = key.get("kty")
             if kty == "RSA":
                 key_alg = "RS256"
             elif kty == "EC":
                 key_alg = "ES256"
-            elif kty == "oct":
-                key_alg = "HS256"
             else:
                 raise JWTError("Unsupported or unknown key algorithm")
 
-<<<<<<< HEAD
-        # jose options: use explicit verify/require flags and carry the configured skew tolerance.
-=======
-        # jose options: use explicit verify/require flags; pass leeway as a PARAM, not in options.
->>>>>>> 82baf1f5
+        # jose options: explicit verify/require flags (leeway is a top-level arg to decode)
         options = {
             "verify_signature": True,
             "verify_aud": True,
             "verify_exp": True,
             "verify_nbf": True,
             "verify_iat": True,
-            # Require presence of these claims:
             "require_exp": True,
             "require_iat": True,
             "require_nbf": True,
-            "leeway": self._clock_skew_seconds,
         }
 
         def _do_decode() -> Mapping[str, Any]:
@@ -210,6 +187,7 @@
                 audience=self._audience,
                 issuer=self._issuer,
                 options=options,
+                leeway=self._clock_skew_seconds,
             )
 
         try:
@@ -226,6 +204,7 @@
                 audience=self._audience,
                 issuer=self._issuer,
                 options=options,
+                leeway=self._clock_skew_seconds,
             )
 
         subject = claims.get("sub")
@@ -274,12 +253,12 @@
             "require_nbf": True,
             "verify_aud": bool(self._audience),
             "require_aud": bool(self._audience),
-            "leeway": self._clock_skew_seconds,
         }
 
         kwargs: Dict[str, Any] = {
             "options": options,
             "algorithms": list(self._ALLOWED_ALGS),
+            "leeway": self._clock_skew_seconds,
         }
         if self._audience:
             kwargs["audience"] = self._audience
@@ -327,4 +306,4 @@
     "OIDCAuthenticator",
     "OIDCClaims",
     "JWKSCache",
-]+]
